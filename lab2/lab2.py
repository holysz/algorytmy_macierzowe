from __future__ import annotations

from collections.abc import MutableSequence
from itertools import chain
from typing import Iterable
from typing import Iterator
from typing import NamedTuple
from typing import TypeAlias
from typing import cast
from typing import overload

import numpy as np
import importlib
import time
import tracemalloc

N: TypeAlias = int | float
Row: TypeAlias = list[N]

class OperationCounter:
    additions = 0
    multiplications = 0
    
    @classmethod
    def reset(cls):
        cls.additions = 0
        cls.multiplications = 0
    
    @classmethod
    def report(cls):
        return f"Operations: {cls.multiplications} multiplications, {cls.additions} additions"

class Matrix(MutableSequence[Row]):
    def __init__(self, data: Iterable[Iterable[N]] | None = None) -> None:
        if data is None:
            self._data: list[Row] = []
        else:
            self._data = [list(row) for row in data]

    @overload
    def __getitem__(self, index: int) -> Row: ...
    @overload
    def __getitem__(self, index: slice) -> Matrix: ...

    def __getitem__(self, index: int | slice) -> Row | Matrix:
        if isinstance(index, slice):
            return Matrix(self._data[index])
        return self._data[index]

    @overload
    def __setitem__(self, index: int, value: Row) -> None: ...
    @overload
    def __setitem__(self, index: slice, value: Iterable[Row]) -> None: ...

    def __setitem__(self, index: int | slice, value: Row | Iterable[Row]) -> None:
        if isinstance(index, slice):
            rows = [list(row) for row in cast(Iterable[Row], value)]
            self._data[index] = rows
        else:
            if not isinstance(value, list):
                raise TypeError("single row assignment requires a list of int or float")
            self._data[index] = value

    def __delitem__(self, index: int | slice) -> None:
        del self._data[index]

    def __len__(self) -> int:
        return len(self._data)

    def insert(self, index: int, value: Row) -> None:
        self._data.insert(index, value)

    def __iter__(self) -> Iterator[Row]:
        return iter(self._data)

    def __repr__(self) -> str:
        return f"Matrix({self._data!r})"
    
    def __repr__(self) -> str:
        rounded_str = '\n          '.join([str([f"{x:.5f}" for x in row]) for row in self._data])
        return rounded_str

    @classmethod
    def block(cls, blocks) -> Matrix:
        m = Matrix()
        for hblock in blocks:
            for row in zip(*hblock):
                m.append(list(chain.from_iterable(row)))

        return m

    def binet(self, b: Matrix) -> Matrix:
        assert self.shape.cols == b.shape.rows
        m = Matrix()
        for row in self:
            new_row = []
            for c in range(len(b[0])):
                col = [b[r][c] for r in range(len(b))]
                dot_product = 0
                for x, y in zip(row, col):
                    OperationCounter.multiplications += 1
                    product = x * y
                    if dot_product != 0 or product != 0:
                        OperationCounter.additions += 1
                    dot_product += product
                new_row.append(dot_product)
            m.append(new_row)
        return m
    
    def __matmul__(self, b: Matrix) -> Matrix:
        return self.binet(b)

    def __add__(self, b:Matrix) -> Matrix:
        return self.add(b, True)
    
    def __addnocount__(self, b:Matrix) -> Matrix:
        return self.add(b, False)
    
    def __neg__(self) -> Matrix:
        return Matrix([[-x for x in row] for row in self])

    def add(self, b: Matrix, flag: bool) -> Matrix:
        assert self.shape == b.shape
        rows, cols = self.shape
        result = Matrix()
        for i in range(rows):
            row = []
            for j in range(cols):
                if flag:
                    OperationCounter.additions += 1
                row.append(self[i][j] + b[i][j])
            result.append(row)
        return result

    def __sub__(self, b: Matrix) -> Matrix:
        assert self.shape == b.shape
        rows, cols = self.shape
        result = Matrix()
        for i in range(rows):
            row = []
            for j in range(cols):
                OperationCounter.additions += 1
                row.append(self[i][j] - b[i][j])
            result.append(row)
        return result
    
    def __eq__(self, other:Matrix) -> bool:
        rows, cols = self.shape
        if self.shape != other.shape:
            return False
        
        for i in range(rows):
            for j in range(cols):
                if abs(self[i][j] - other[i][j]) > 1e-9:
                    return False
        
        return True
    
    def copy(self):
        return type(self)(self._data)

    def round(self, ndigits: int | None = None) -> Matrix:
        return Matrix([[round(i, ndigits) for i in row] for row in self])

    @property
    def shape(self) -> Shape:
        cols = len(self[0]) if self else 0
        return Shape(len(self), cols)
    
    

    def inverse(self) -> Matrix:
        assert self.shape.cols == self.shape.rows
        def closest_power(n: int) -> int:
            n -= 1
            n |= n >> 1
            n |= n >> 2
            n |= n >> 4
            n |= n >> 8
            n |= n >> 16
            n += 1
            return n

        n = self.shape.rows
        if n == 1:
            assert self[0][0] != 0, "Can't inverse"
            OperationCounter.multiplications += 1
            return Matrix([[1/self[0][0]]])
        if n == 2:
            a, b = self[0]
            c, d = self[1]
            determ = a * d - b * c
            assert determ != 0, "Can't inverse"

            OperationCounter.multiplications += 2
            OperationCounter.additions += 1

            inv = Matrix([[d / determ, -b / determ],
                        [-c / determ, a / determ]])
            return inv
        
        m = closest_power(n)
        m = closest_power(n)
        if m != n:
            padded = Matrix([row[:] + [0]*(m-n) for row in self])
            for _ in range(m-n):
                padded.append([0]*m)
            for i in range(n, m):
                padded[i][i] = 1
            padded_inv = padded.inverse()
            trimmed = Matrix([row[:n] for row in padded_inv[:n]])
            return trimmed
        
        p = n // 2

        a11 = Matrix([r[:p] for r in self[:p]])
        a12 = Matrix([r[p:] for r in self[:p]])
        a21 = Matrix([r[:p] for r in self[p:]])
        a22 = Matrix([r[p:] for r in self[p:]])

        a11_inv = a11.inverse()
        s22 = a22 - a21.binet(a11_inv).binet(a12)
        s22_inv = s22.inverse()

        b11 = a11_inv + a11_inv.binet(a12).binet(s22_inv).binet(a21).binet(a11_inv)
        b12 = -a11_inv.binet(a12).binet(s22_inv)    
        b21 = -s22_inv.binet(a21).binet(a11_inv)
        b22 = s22_inv

        return Matrix.block([[b11, b12], [b21, b22]])


    def gauss(self, b: Matrix) -> Matrix:
        assert self.shape.cols == self.shape.rows
        assert self.shape.rows == b.shape.rows
        n = self.shape.rows

        p = n // 2

        a11 = Matrix([r[:p] for r in self[:p]])
        a12 = Matrix([r[p:] for r in self[:p]])
        a21 = Matrix([r[:p] for r in self[p:]])
        a22 = Matrix([r[p:] for r in self[p:]])
        b1 = Matrix(r for r in b[:p])
        b2 = Matrix(r for r in b[p:])

        l11, u11 = self.lufac()
        l11_inv = l11.inverse()
        u11_inv = u11.inverse()

        s = a22 - a21.binet(u11_inv).binet(l11_inv).binet(a12)
        ls, us = s.lufac()
        
        c11 = u11
        c12 = l11_inv.binet(a12)
        c22 = us

        rhs1 = l11_inv.binet(b1)
        ls_inv = ls.inverse()
        rhs22 = ls_inv.binet(b2) - ls_inv.binet(a21).binet(u11_inv).binet(l11_inv).binet(b1)


    def lufac(self) -> tuple[Matrix, Matrix]:
        rows, cols = self.shape
        if rows != cols: raise "Macierz musi być kwadratowa"
        
        return self.recursive_lufac()

    def recursive_lufac(self):
        n = self.shape.rows
        if n == 1:
            return Matrix([[0]]), self

        if n == 2:
            a11 = self[0][0]
            a12 = self[0][1]
            a21 = self[1][0]
            a22 = self[1][1]
            L = id(2)
            L[1][0] = a21 / a11

            u11 = a11
            u12 = a12
            u22 = a22 - a21 * a12 / a11

            return L, Matrix([[u11, u12], [0, u22]])
        
        p = n // 2

        a11 = Matrix([r[:p] for r in self[:p]])
        a12 = Matrix([r[p:] for r in self[:p]])
        a21 = Matrix([r[:p] for r in self[p:]])
        a22 = Matrix([r[p:] for r in self[p:]])
        
        l11, u11 = a11.recursive_lufac()
        u11i = u11.inverse()
        l21 = a21.binet(u11i)
        l11i = l11.inverse()
        u12 = l11i.binet(a12)
        l22 = a22 - a21.binet(u11i).binet(l11i).binet(a12)
        l22, u22  = l22.recursive_lufac()

        L = Matrix.block([[l11, zeros(p)], [l21, l22]])
        U = Matrix.block([[u11, u12], [zeros(p), u22]])

        return L, U

    def det(self) -> N:
        _, U = self.lufac()
        result = 1
        for i in range(U.shape.rows):
            result *= U[i][i]
        return result
        
def zeros(n:int) -> Matrix:
    return Matrix([[0] * n for _ in range(n)])

def id(n: int) -> Matrix:
    M = zeros(n)
    for i in range(n):
        M[i][i] = 1
    return M


class Shape(NamedTuple):
    rows: int
    cols: int

<<<<<<< HEAD
m1 = Matrix([[1, 1, 1], 
             [0, 3, 1],
             [2, 3, 1]])
print(m1.inverse())
=======
m1 = Matrix([[1, 1, 1, 0], 
             [0, 3, 1, 2],
             [2, 3, 1, 0],
             [1, 0, 2, 1]])
print(m1.inverse())

for i in range(2, 10):
    m = Matrix(np.random.rand(2 ** i, 2 ** i))
    l, u = m.lufac()
    if l.binet(u) == m:
        print(str(i) + " OK")
    else:
        print("ZLE")
        print(m)
        print(l)
        print(u)
>>>>>>> 0f18a2bd
<|MERGE_RESOLUTION|>--- conflicted
+++ resolved
@@ -326,16 +326,9 @@
     rows: int
     cols: int
 
-<<<<<<< HEAD
 m1 = Matrix([[1, 1, 1], 
              [0, 3, 1],
              [2, 3, 1]])
-print(m1.inverse())
-=======
-m1 = Matrix([[1, 1, 1, 0], 
-             [0, 3, 1, 2],
-             [2, 3, 1, 0],
-             [1, 0, 2, 1]])
 print(m1.inverse())
 
 for i in range(2, 10):
@@ -347,5 +340,4 @@
         print("ZLE")
         print(m)
         print(l)
-        print(u)
->>>>>>> 0f18a2bd
+        print(u)